--- conflicted
+++ resolved
@@ -431,13 +431,8 @@
     typename FunctionMap<dim>::type dirichlet_boundary;
     ZeroFunction<dim>               homogeneous_dirichlet_bc (1);
     dirichlet_boundary[0] = &homogeneous_dirichlet_bc;
-<<<<<<< HEAD
     std::vector<std::set<types::global_dof_index> > boundary_indices(triangulation.n_levels());
-    MGTools::make_boundary_list (mg_dof_handler,
-=======
-    std::vector<std::set<unsigned int> > boundary_indices(triangulation.n_levels());
     MGTools::make_boundary_list (dof_handler,
->>>>>>> 6de923c1
                                  dirichlet_boundary,
                                  boundary_indices);
     for (unsigned int level=0; level<nlevels; ++level)
