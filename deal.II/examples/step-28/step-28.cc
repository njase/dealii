/* Author: Yaqi Wang, Texas A&M University, 2009, 2010 */

/*    $Id$       */
/*                                                                */
/*    Copyright (C) 2009-2012 by the deal.II authors */
/*                                                                */
/*    This file is subject to QPL and may not be  distributed     */
/*    without copyright and license information. Please refer     */
/*    to the file deal.II/doc/license.html for the  text  and     */
/*    further information on this license.                        */

// @sect3{Include files}

// We start with a bunch of include files that have already been explained in
// previous tutorial programs:
#include <deal.II/base/timer.h>
#include <deal.II/base/quadrature_lib.h>
#include <deal.II/base/function.h>
#include <deal.II/base/logstream.h>
#include <deal.II/base/thread_management.h>
#include <deal.II/base/parameter_handler.h>
#include <deal.II/lac/vector.h>
#include <deal.II/lac/full_matrix.h>
#include <deal.II/lac/sparsity_pattern.h>
#include <deal.II/lac/sparse_matrix.h>
#include <deal.II/lac/solver_cg.h>
#include <deal.II/lac/precondition.h>
#include <deal.II/lac/constraint_matrix.h>
#include <deal.II/grid/tria.h>
#include <deal.II/grid/grid_refinement.h>
#include <deal.II/grid/grid_out.h>
#include <deal.II/grid/grid_generator.h>
#include <deal.II/grid/tria_accessor.h>
#include <deal.II/grid/tria_iterator.h>
#include <deal.II/grid/tria_boundary_lib.h>
#include <deal.II/dofs/dof_handler.h>
#include <deal.II/dofs/dof_accessor.h>
#include <deal.II/dofs/dof_tools.h>
#include <deal.II/fe/fe_q.h>
#include <deal.II/fe/fe_values.h>
#include <deal.II/numerics/vector_tools.h>
#include <deal.II/numerics/matrix_tools.h>
#include <deal.II/numerics/data_out.h>
#include <deal.II/numerics/error_estimator.h>

#include <fstream>
#include <iostream>

#include <deal.II/base/utilities.h>

// We use the next include file to access block vectors which provide us a
// convenient way to manage solution and right hand side vectors of all energy
// groups:
#include <deal.II/lac/block_vector.h>

// This include file is for transferring solutions from one mesh to another
// different mesh. We use it when we are initializing solutions after each
// mesh iteration:
#include <deal.II/numerics/solution_transfer.h>

// When integrating functions defined on one mesh against shape functions
// defined on a different mesh, we need a function @p get_finest_common_cells
// (as discussed in the introduction) which is defined in the following header
// file:
#include <deal.II/grid/grid_tools.h>

// Here are two more C++ standard headers that we use to define list data
// types as well as to fine-tune the output we generate:
#include <list>
#include <iomanip>

// The last step is as in all previous programs:
namespace Step28
{
  using namespace dealii;


  // @sect3{Material data}

  // First up, we need to define a class that provides material data
  // (including diffusion coefficients, removal cross sections, scattering
  // cross sections, fission cross sections and fission spectra) to the main
  // class.
  //
  // The parameter to the constructor determines for how many energy groups we
  // set up the relevant tables. At present, this program only includes data
  // for 2 energy groups, but a more sophisticated program may be able to
  // initialize the data structures for more groups as well, depending on how
  // many energy groups are selected in the parameter file.
  //
  // For each of the different coefficient types, there is one function that
  // returns the value of this coefficient for a particular energy group (or
  // combination of energy groups, as for the distribution cross section
  // $\chi_g\nu\Sigma_{f,g'}$ or scattering cross section $\Sigma_{s,g'\to
  // g}$). In addition to the energy group or groups, these coefficients
  // depend on the type of fuel or control rod, as explained in the
  // introduction. The functions therefore take an additional parameter, @p
  // material_id, that identifies the particular kind of rod. Within this
  // program, we use <code>n_materials=8</code> different kinds of rods.
  //
  // Except for the scattering cross section, each of the coefficients
  // therefore can be represented as an entry in a two-dimensional array of
  // floating point values indexed by the energy group number as well as the
  // material ID. The Table class template is the ideal way to store such
  // data. Finally, the scattering coefficient depends on both two energy
  // group indices and therefore needs to be stored in a three-dimensional
  // array, for which we again use the Table class, where this time the first
  // template argument (denoting the dimensionality of the array) of course
  // needs to be three:
  class MaterialData
  {
  public:
    MaterialData (const unsigned int n_groups);

    double get_diffusion_coefficient (const unsigned int group,
                                      const unsigned int material_id) const;
    double get_removal_XS (const unsigned int group,
                           const unsigned int material_id) const;
    double get_fission_XS (const unsigned int group,
                           const unsigned int material_id) const;
    double get_fission_dist_XS (const unsigned int group_1,
                                const unsigned int group_2,
                                const unsigned int material_id) const;
    double get_scattering_XS (const unsigned int group_1,
                              const unsigned int group_2,
                              const unsigned int material_id) const;
    double get_fission_spectrum (const unsigned int group,
                                 const unsigned int material_id) const;

  private:
    const unsigned int n_groups;
    const unsigned int n_materials;

    Table<2,double> diffusion;
    Table<2,double> sigma_r;
    Table<2,double> nu_sigma_f;
    Table<3,double> sigma_s;
    Table<2,double> chi;
  };

  // The constructor of the class is used to initialize all the material data
  // arrays. It takes the number of energy groups as an argument (an throws an
  // error if that value is not equal to two, since at presently only data for
  // two energy groups is implemented; however, using this, the function
  // remains flexible and extendible into the future). In the member
  // initialization part at the beginning, it also resizes the arrays to their
  // correct sizes.
  //
  // At present, material data is stored for 8 different types of
  // material. This, as well, may easily be extended in the future.
  MaterialData::MaterialData (const unsigned int n_groups)
    :
    n_groups (n_groups),
    n_materials (8),
    diffusion (n_materials, n_groups),
    sigma_r (n_materials, n_groups),
    nu_sigma_f (n_materials, n_groups),
    sigma_s (n_materials, n_groups, n_groups),
    chi (n_materials, n_groups)
  {
    switch (n_groups)
      {
      case 2:
      {
        for (unsigned int m=0; m<n_materials; ++m)
          {
            diffusion[m][0] = 1.2;
            diffusion[m][1] = 0.4;
            chi[m][0]       = 1.0;
            chi[m][1]       = 0.0;
            sigma_r[m][0]   = 0.03;
            for (unsigned int group_1=0; group_1<n_groups; ++group_1)
              for (unsigned int group_2=0; group_2<n_groups; ++ group_2)
                sigma_s[m][group_1][group_2]   = 0.0;
          }


        diffusion[5][1]  = 0.2;

        sigma_r[4][0]    = 0.026;
        sigma_r[5][0]    = 0.051;
        sigma_r[6][0]    = 0.026;
        sigma_r[7][0]    = 0.050;

        sigma_r[0][1]    = 0.100;
        sigma_r[1][1]    = 0.200;
        sigma_r[2][1]    = 0.250;
        sigma_r[3][1]    = 0.300;
        sigma_r[4][1]    = 0.020;
        sigma_r[5][1]    = 0.040;
        sigma_r[6][1]    = 0.020;
        sigma_r[7][1]    = 0.800;

        nu_sigma_f[0][0] = 0.0050;
        nu_sigma_f[1][0] = 0.0075;
        nu_sigma_f[2][0] = 0.0075;
        nu_sigma_f[3][0] = 0.0075;
        nu_sigma_f[4][0] = 0.000;
        nu_sigma_f[5][0] = 0.000;
        nu_sigma_f[6][0] = 1e-7;
        nu_sigma_f[7][0] = 0.00;

        nu_sigma_f[0][1] = 0.125;
        nu_sigma_f[1][1] = 0.300;
        nu_sigma_f[2][1] = 0.375;
        nu_sigma_f[3][1] = 0.450;
        nu_sigma_f[4][1] = 0.000;
        nu_sigma_f[5][1] = 0.000;
        nu_sigma_f[6][1] = 3e-6;
        nu_sigma_f[7][1] = 0.00;

        sigma_s[0][0][1] = 0.020;
        sigma_s[1][0][1] = 0.015;
        sigma_s[2][0][1] = 0.015;
        sigma_s[3][0][1] = 0.015;
        sigma_s[4][0][1] = 0.025;
        sigma_s[5][0][1] = 0.050;
        sigma_s[6][0][1] = 0.025;
        sigma_s[7][0][1] = 0.010;

        break;
      }


      default:
        Assert (false,
                ExcMessage ("Presently, only data for 2 groups is implemented"));
      }
  }


  // Next are the functions that return the coefficient values for given
  // materials and energy groups. All they do is to make sure that the given
  // arguments are within the allowed ranges, and then look the respective
  // value up in the corresponding tables:
  double
  MaterialData::get_diffusion_coefficient (const unsigned int group,
                                           const unsigned int material_id) const
  {
    Assert (group < n_groups,
            ExcIndexRange (group, 0, n_groups));
    Assert (material_id < n_materials,
            ExcIndexRange (material_id, 0, n_materials));

    return diffusion[material_id][group];
  }



  double
  MaterialData::get_removal_XS (const unsigned int group,
                                const unsigned int material_id) const
  {
    Assert (group < n_groups,
            ExcIndexRange (group, 0, n_groups));
    Assert (material_id < n_materials,
            ExcIndexRange (material_id, 0, n_materials));

    return sigma_r[material_id][group];
  }


  double
  MaterialData::get_fission_XS (const unsigned int group,
                                const unsigned int material_id) const
  {
    Assert (group < n_groups,
            ExcIndexRange (group, 0, n_groups));
    Assert (material_id < n_materials,
            ExcIndexRange (material_id, 0, n_materials));

    return nu_sigma_f[material_id][group];
  }



  double
  MaterialData::get_scattering_XS (const unsigned int group_1,
                                   const unsigned int group_2,
                                   const unsigned int material_id) const
  {
    Assert (group_1 < n_groups,
            ExcIndexRange (group_1, 0, n_groups));
    Assert (group_2 < n_groups,
            ExcIndexRange (group_2, 0, n_groups));
    Assert (material_id < n_materials,
            ExcIndexRange (material_id, 0, n_materials));

    return sigma_s[material_id][group_1][group_2];
  }



  double
  MaterialData::get_fission_spectrum (const unsigned int group,
                                      const unsigned int material_id) const
  {
    Assert (group < n_groups,
            ExcIndexRange (group, 0, n_groups));
    Assert (material_id < n_materials,
            ExcIndexRange (material_id, 0, n_materials));

    return chi[material_id][group];
  }


  // The function computing the fission distribution cross section is slightly
  // different, since it computes its value as the product of two other
  // coefficients. We don't need to check arguments here, since this already
  // happens when we call the two other functions involved, even though it
  // would probably not hurt either:
  double
  MaterialData::get_fission_dist_XS (const unsigned int group_1,
                                     const unsigned int group_2,
                                     const unsigned int material_id) const
  {
    return (get_fission_spectrum(group_1, material_id) *
            get_fission_XS(group_2, material_id));
  }



  // @sect3{The <code>EnergyGroup</code> class}

  // The first interesting class is the one that contains everything that is
  // specific to a single energy group. To group things that belong together
  // into individual objects, we declare a structure that holds the
  // Triangulation and DoFHandler objects for the mesh used for a single
  // energy group, and a number of other objects and member functions that we
  // will discuss in the following sections.
  //
  // The main reason for this class is as follows: for both the forward
  // problem (with a specified right hand side) as well as for the eigenvalue
  // problem, one typically solves a sequence of problems for a single energy
  // group each, rather than the fully coupled problem. This becomes
  // understandable once one realizes that the system matrix for a single
  // energy group is symmetric and positive definite (it is simply a diffusion
  // operator), whereas the matrix for the fully coupled problem is generally
  // nonsymmetric and not definite. It is also very large and quite full if
  // more than a few energy groups are involved.
  //
  // Let us first look at the equation to solve in the case of an external
  // right hand side (for the time independent case): @f{eqnarray*} -\nabla
  // \cdot(D_g(x) \nabla \phi_g(x)) + \Sigma_{r,g}(x)\phi_g(x) =
  // \chi_g\sum_{g'=1}^G\nu\Sigma_{f,g'}(x)\phi_{g'}(x) + \sum_{g'\ne
  // g}\Sigma_{s,g'\to g}(x)\phi_{g'}(x) + s_{\mathrm{ext},g}(x) @f}
  //
  // We would typically solve this equation by moving all the terms on the
  // right hand side with $g'=g$ to the left hand side, and solving for
  // $\phi_g$. Of course, we don't know $\phi_{g'}$ yet, since the equations
  // for those variables include right hand side terms involving
  // $\phi_g$. What one typically does in such situations is to iterate:
  // compute @f{eqnarray*} -\nabla \cdot(D_g(x) \nabla \phi^{(n)}_g(x)) &+&
  // \Sigma_{r,g}(x)\phi^{(n)}_g(x) \\ &=&
  // \chi_g\sum_{g'=1}^{g-1}\nu\Sigma_{f,g'}(x)\phi^{(n)}_{g'}(x) +
  // \chi_g\sum_{g'=g}^G\nu\Sigma_{f,g'}(x)\phi^{(n-1)}_{g'}(x) + \sum_{g'\ne
  // g, g'<g}\Sigma_{s,g'\to g}(x)\phi^{(n)}_{g'}(x) + \sum_{g'\ne g,
  // g'>g}\Sigma_{s,g'\to g}(x)\phi^{(n-1)}_{g'}(x) + s_{\mathrm{ext},g}(x)
  // @f}
  //
  // In other words, we solve the equation one by one, using values for
  // $\phi_{g'}$ from the previous iteration $n-1$ if $g'\ge g$ and already
  // computed values for $\phi_{g'}$ from the present iteration if $g'<g$.
  //
  // When computing the eigenvalue, we do a very similar iteration, except
  // that we have no external right hand side and that the solution is scaled
  // after each iteration as explained in the introduction.
  //
  // In either case, these two cases can be treated jointly if all we do is to
  // equip the following class with these abilities: (i) form the left hand
  // side matrix, (ii) form the in-group right hand side contribution,
  // i.e. involving the extraneous source, and (iii) form that contribution to
  // the right hand side that stems from group $g'$. This class does exactly
  // these tasks (as well as some book-keeping, such as mesh refinement,
  // setting up matrices and vectors, etc). On the other hand, the class
  // itself has no idea how many energy groups there are, and in particular
  // how they interact, i.e. the decision of how the outer iteration looks
  // (and consequently whether we solve an eigenvalue or a direct problem) is
  // left to the NeutronDiffusionProblem class further down below in this
  // program.
  //
  // So let us go through the class and its interface:
  template <int dim>
  class EnergyGroup
  {
  public:

    // @sect5{Public member functions}
    //
    // The class has a good number of public member functions, since its the
    // way it operates is controlled from the outside, and therefore all
    // functions that do something significant need to be called from another
    // class. Let's start off with book-keeping: the class obviously needs to
    // know which energy group it represents, which material data to use, and
    // from what coarse grid to start. The constructor takes this information
    // and initializes the relevant member variables with that (see below).
    //
    // Then we also need functions that set up the linear system,
    // i.e. correctly size the matrix and its sparsity pattern, etc, given a
    // finite element object to use. The <code>setup_linear_system</code>
    // function does that. Finally, for this initial block, there are two
    // functions that return the number of active cells and degrees of freedom
    // used in this object -- using this, we can make the triangulation and
    // DoF handler member variables private, and do not have to grant external
    // use to it, enhancing encapsulation:
    EnergyGroup (const unsigned int        group,
                 const MaterialData       &material_data,
                 const Triangulation<dim> &coarse_grid,
                 const FiniteElement<dim> &fe);

    void setup_linear_system ();

    unsigned int n_active_cells () const;
    unsigned int n_dofs () const;

    // Then there are functions that assemble the linear system for each
    // iteration and the present energy group. Note that the matrix is
    // independent of the iteration number, so only has to be computed once
    // for each refinement cycle. The situation is a bit more involved for the
    // right hand side that has to be updated in each inverse power iteration,
    // and that is further complicated by the fact that computing it may
    // involve several different meshes as explained in the introduction. To
    // make things more flexible with regard to solving the forward or the
    // eigenvalue problem, we split the computation of the right hand side
    // into a function that assembles the extraneous source and in-group
    // contributions (which we will call with a zero function as source terms
    // for the eigenvalue problem) and one that computes contributions to the
    // right hand side from another energy group:
    void assemble_system_matrix ();
    void assemble_ingroup_rhs (const Function<dim> &extraneous_source);
    void assemble_cross_group_rhs (const EnergyGroup<dim> &g_prime);

    // Next we need a set of functions that actually compute the solution of a
    // linear system, and do something with it (such as computing the fission
    // source contribution mentioned in the introduction, writing graphical
    // information to an output file, computing error indicators, or actually
    // refining the grid based on these criteria and thresholds for refinement
    // and coarsening). All these functions will later be called from the
    // driver class <code>NeutronDiffusionProblem</code>, or any other class
    // you may want to implement to solve a problem involving the neutron flux
    // equations:
    void   solve ();

    double get_fission_source () const;

    void   output_results (const unsigned int cycle) const;

    void   estimate_errors (Vector<float> &error_indicators) const;

    void   refine_grid (const Vector<float> &error_indicators,
                        const double         refine_threshold,
                        const double         coarsen_threshold);

    // @sect5{Public data members}
    //
    // As is good practice in object oriented programming, we hide most data
    // members by making them private. However, we have to grant the class
    // that drives the process access to the solution vector as well as the
    // solution of the previous iteration, since in the power iteration, the
    // solution vector is scaled in every iteration by the present guess of
    // the eigenvalue we are looking for:
  public:

    Vector<double> solution;
    Vector<double> solution_old;


    // @sect5{Private data members}
    //
    // The rest of the data members are private. Compared to all the previous
    // tutorial programs, the only new data members are an integer storing
    // which energy group this object represents, and a reference to the
    // material data object that this object's constructor gets passed from
    // the driver class. Likewise, the constructor gets a reference to the
    // finite element object we are to use.
    //
    // Finally, we have to apply boundary values to the linear system in each
    // iteration, i.e. quite frequently. Rather than interpolating them every
    // time, we interpolate them once on each new mesh and then store them
    // along with all the other data of this class:
  private:

    const unsigned int            group;
    const MaterialData           &material_data;

    Triangulation<dim>            triangulation;
    const FiniteElement<dim>     &fe;
    DoFHandler<dim>               dof_handler;

    SparsityPattern               sparsity_pattern;
    SparseMatrix<double>          system_matrix;

    Vector<double>                system_rhs;

    std::map<unsigned int,double> boundary_values;
    ConstraintMatrix              hanging_node_constraints;


    // @sect5{Private member functionss}
    //
    // There is one private member function in this class. It recursively
    // walks over cells of two meshes to compute the cross-group right hand
    // side terms. The algorithm for this is explained in the introduction to
    // this program. The arguments to this function are a reference to an
    // object representing the energy group against which we want to integrate
    // a right hand side term, an iterator to a cell of the mesh used for the
    // present energy group, an iterator to a corresponding cell on the other
    // mesh, and the matrix that interpolates the degrees of freedom from the
    // coarser of the two cells to the finer one:
  private:

    void
    assemble_cross_group_rhs_recursive (const EnergyGroup<dim>                        &g_prime,
                                        const typename DoFHandler<dim>::cell_iterator &cell_g,
                                        const typename DoFHandler<dim>::cell_iterator &cell_g_prime,
                                        const FullMatrix<double>                       prolongation_matrix);
  };


  // @sect4{Implementation of the <code>EnergyGroup</code> class}

  // The first few functions of this class are mostly self-explanatory. The
  // constructor only sets a few data members and creates a copy of the given
  // triangulation as the base for the triangulation used for this energy
  // group. The next two functions simply return data from private data
  // members, thereby enabling us to make these data members private.
  template <int dim>
  EnergyGroup<dim>::EnergyGroup (const unsigned int        group,
                                 const MaterialData       &material_data,
                                 const Triangulation<dim> &coarse_grid,
                                 const FiniteElement<dim> &fe)
    :
    group (group),
    material_data (material_data),
    fe (fe),
    dof_handler (triangulation)
  {
    triangulation.copy_triangulation (coarse_grid);
    dof_handler.distribute_dofs (fe);
  }



  template <int dim>
  unsigned int
  EnergyGroup<dim>::n_active_cells () const
  {
    return triangulation.n_active_cells ();
  }



  template <int dim>
  unsigned int
  EnergyGroup<dim>::n_dofs () const
  {
    return dof_handler.n_dofs ();
  }



  // @sect5{<code>EnergyGroup::setup_linear_system</code>}
  //
  // The first "real" function is the one that sets up the mesh, matrices,
  // etc, on the new mesh or after mesh refinement. We use this function to
  // initialize sparse system matrices, and the right hand side vector. If the
  // solution vector has never been set before (as indicated by a zero size),
  // we also initialize it and set it to a default value. We don't do that if
  // it already has a non-zero size (i.e. this function is called after mesh
  // refinement) since in that case we want to preserve the solution across
  // mesh refinement (something we do in the
  // <code>EnergyGroup::refine_grid</code> function).
  template <int dim>
  void
  EnergyGroup<dim>::setup_linear_system ()
  {
    const unsigned int n_dofs = dof_handler.n_dofs();

    hanging_node_constraints.clear ();
    DoFTools::make_hanging_node_constraints (dof_handler,
                                             hanging_node_constraints);
    hanging_node_constraints.close ();

    system_matrix.clear ();

    sparsity_pattern.reinit (n_dofs, n_dofs,
                             dof_handler.max_couplings_between_dofs());
    DoFTools::make_sparsity_pattern (dof_handler, sparsity_pattern);
    hanging_node_constraints.condense (sparsity_pattern);
    sparsity_pattern.compress ();

    system_matrix.reinit (sparsity_pattern);

    system_rhs.reinit (n_dofs);

    if (solution.size() == 0)
      {
        solution.reinit (n_dofs);
        solution_old.reinit(n_dofs);
        solution_old = 1.0;
        solution = solution_old;
      }


    // At the end of this function, we update the list of boundary nodes and
    // their values, by first clearing this list and the re-interpolating
    // boundary values (remember that this function is called after first
    // setting up the mesh, and each time after mesh refinement).
    //
    // To understand the code, it is necessary to realize that we create the
    // mesh using the <code>GridGenerator::subdivided_hyper_rectangle</code>
    // function (in <code>NeutronDiffusionProblem::initialize_problem</code>)
    // where we set the last parameter to <code>true</code>. This means that
    // boundaries of the domain are "colored", i.e. the four (or six, in 3d)
    // sides of the domain are assigned different boundary indicators. As it
    // turns out, the bottom boundary gets indicator zero, the top one
    // boundary indicator one, and left and right boundaries get indicators
    // two and three, respectively.
    //
    // In this program, we simulate only one, namely the top right, quarter of
    // a reactor. That is, we want to interpolate boundary conditions only on
    // the top and right boundaries, while do nothing on the bottom and left
    // boundaries (i.e. impose natural, no-flux Neumann boundary
    // conditions). This is most easily generalized to arbitrary dimension by
    // saying that we want to interpolate on those boundaries with indicators
    // 1, 3, ..., which we do in the following loop (note that calls to
    // <code>VectorTools::interpolate_boundary_values</code> are additive,
    // i.e. they do not first clear the boundary value map):
    boundary_values.clear();

    for (unsigned int i=0; i<dim; ++i)
      VectorTools::interpolate_boundary_values (dof_handler,
                                                2*i+1,
                                                ZeroFunction<dim>(),
                                                boundary_values);
  }



  // @sect5{<code>EnergyGroup::assemble_system_matrix</code>}
  //
  // Next we need functions assembling the system matrix and right hand
  // sides. Assembling the matrix is straightforward given the equations
  // outlined in the introduction as well as what we've seen in previous
  // example programs. Note the use of <code>cell->material_id()</code> to get
  // at the kind of material from which a cell is made up of. Note also how we
  // set the order of the quadrature formula so that it is always appropriate
  // for the finite element in use.
  //
  // Finally, note that since we only assemble the system matrix here, we
  // can't yet eliminate boundary values (we need the right hand side vector
  // for this). We defer this to the <code>EnergyGroup::solve</code> function,
  // at which point all the information is available.
  template <int dim>
  void
  EnergyGroup<dim>::assemble_system_matrix ()
  {
    const QGauss<dim>  quadrature_formula(fe.degree + 1);

    FEValues<dim> fe_values (fe, quadrature_formula,
                             update_values    |  update_gradients |
                             update_JxW_values);

    const unsigned int dofs_per_cell = fe.dofs_per_cell;
    const unsigned int n_q_points    = quadrature_formula.size();

    FullMatrix<double> cell_matrix (dofs_per_cell, dofs_per_cell);
    Vector<double>     cell_rhs (dofs_per_cell);

    std::vector<unsigned int> local_dof_indices (dofs_per_cell);

    typename DoFHandler<dim>::active_cell_iterator
    cell = dof_handler.begin_active(),
    endc = dof_handler.end();

    for (; cell!=endc; ++cell)
      {
        cell_matrix = 0;

        fe_values.reinit (cell);

        const double diffusion_coefficient
          = material_data.get_diffusion_coefficient (group, cell->material_id());
        const double removal_XS
          = material_data.get_removal_XS (group,cell->material_id());

        for (unsigned int q_point=0; q_point<n_q_points; ++q_point)
          for (unsigned int i=0; i<dofs_per_cell; ++i)
            for (unsigned int j=0; j<dofs_per_cell; ++j)
              cell_matrix(i,j) += ((diffusion_coefficient *
                                    fe_values.shape_grad(i,q_point) *
                                    fe_values.shape_grad(j,q_point)
                                    +
                                    removal_XS *
                                    fe_values.shape_value(i,q_point) *
                                    fe_values.shape_value(j,q_point))
                                   *
                                   fe_values.JxW(q_point));

        cell->get_dof_indices (local_dof_indices);

        for (unsigned int i=0; i<dofs_per_cell; ++i)
          for (unsigned int j=0; j<dofs_per_cell; ++j)
            system_matrix.add (local_dof_indices[i],
                               local_dof_indices[j],
                               cell_matrix(i,j));
      }

    hanging_node_constraints.condense (system_matrix);
  }



  // @sect5{<code>EnergyGroup::assemble_ingroup_rhs</code>}
  //
  // As explained in the documentation of the <code>EnergyGroup</code> class,
  // we split assembling the right hand side into two parts: the ingroup and
  // the cross-group couplings. First, we need a function to assemble the
  // right hand side of one specific group here, i.e. including an extraneous
  // source (that we will set to zero for the eigenvalue problem) as well as
  // the ingroup fission contributions.  (In-group scattering has already been
  // accounted for with the definition of removal cross section.) The
  // function's workings are pretty standard as far as assembling right hand
  // sides go, and therefore does not require more comments except that we
  // mention that the right hand side vector is set to zero at the beginning
  // of the function -- something we are not going to do for the cross-group
  // terms that simply add to the right hand side vector.
  template <int dim>
  void EnergyGroup<dim>::assemble_ingroup_rhs (const Function<dim> &extraneous_source)
  {
    system_rhs.reinit (dof_handler.n_dofs());

    const QGauss<dim>  quadrature_formula (fe.degree + 1);

    const unsigned int dofs_per_cell = fe.dofs_per_cell;
    const unsigned int n_q_points = quadrature_formula.size();

    FEValues<dim> fe_values (fe, quadrature_formula,
                             update_values    |  update_quadrature_points  |
                             update_JxW_values);

    Vector<double>            cell_rhs (dofs_per_cell);
    std::vector<double>       extraneous_source_values (n_q_points);
    std::vector<double>       solution_old_values (n_q_points);

    std::vector<unsigned int> local_dof_indices (dofs_per_cell);

    typename DoFHandler<dim>::active_cell_iterator
    cell = dof_handler.begin_active(),
    endc = dof_handler.end();

    for (; cell!=endc; ++cell)
      {
        cell_rhs = 0;

        fe_values.reinit (cell);

        const double fission_dist_XS
          = material_data.get_fission_dist_XS (group, group, cell->material_id());

        extraneous_source.value_list (fe_values.get_quadrature_points(),
                                      extraneous_source_values);

        fe_values.get_function_values (solution_old, solution_old_values);

        cell->get_dof_indices (local_dof_indices);

        for (unsigned int q_point=0; q_point<n_q_points; ++q_point)
          for (unsigned int i=0; i<dofs_per_cell; ++i)
            cell_rhs(i) += ((extraneous_source_values[q_point]
                             +
                             fission_dist_XS *
                             solution_old_values[q_point]) *
                            fe_values.shape_value(i,q_point) *
                            fe_values.JxW(q_point));

        for (unsigned int i=0; i<dofs_per_cell; ++i)
          system_rhs(local_dof_indices[i]) += cell_rhs(i);
      }
  }



  // @sect5{<code>EnergyGroup::assemble_cross_group_rhs</code>}
  //
  // The more interesting function for assembling the right hand side vector
  // for the equation of a single energy group is the one that couples energy
  // group $g$ and $g'$. As explained in the introduction, we first have to
  // find the set of cells common to the meshes of the two energy
  // groups. First we call <code>get_finest_common_cells</code> to obtain this
  // list of pairs of common cells from both meshes. Both cells in a pair may
  // not be active but at least one of them is. We then hand each of these
  // cell pairs off to a function tha computes the right hand side terms
  // recursively.
  //
  // Note that ingroup coupling is handled already before, so we exit the
  // function early if $g=g'$.
  template <int dim>
  void EnergyGroup<dim>::assemble_cross_group_rhs (const EnergyGroup<dim> &g_prime)
  {
    if (group == g_prime.group)
      return;

    const std::list<std::pair<typename DoFHandler<dim>::cell_iterator,
          typename DoFHandler<dim>::cell_iterator> >
          cell_list
          = GridTools::get_finest_common_cells (dof_handler,
                                                g_prime.dof_handler);

    typename std::list<std::pair<typename DoFHandler<dim>::cell_iterator,
             typename DoFHandler<dim>::cell_iterator> >
             ::const_iterator
             cell_iter = cell_list.begin();

    for (; cell_iter!=cell_list.end(); ++cell_iter)
      {
        FullMatrix<double> unit_matrix (fe.dofs_per_cell);
        for (unsigned int i=0; i<unit_matrix.m(); ++i)
          unit_matrix(i,i) = 1;
        assemble_cross_group_rhs_recursive (g_prime,
                                            cell_iter->first,
                                            cell_iter->second,
                                            unit_matrix);
      }
  }



  // @sect5{<code>EnergyGroup::assemble_cross_group_rhs_recursive</code>}
  //
  // This is finally the function that handles assembling right hand side
  // terms on potentially different meshes recursively, using the algorithm
  // described in the introduction. The function takes a reference to the
  // object representing energy group $g'$, as well as iterators to
  // corresponding cells in the meshes for energy groups $g$ and $g'$. At
  // first, i.e. when this function is called from the one above, these two
  // cells will be matching cells on two meshes; however, one of the two may
  // be further refined, and we will call the function recursively with one of
  // the two iterators replaced by one of the children of the original cell.
  //
  // The last argument is the matrix product matrix $B_{c^{(k)}}^T \cdots
  // B_{c'}^T B_c^T$ from the introduction that interpolates from the coarser
  // of the two cells to the finer one. If the two cells match, then this is
  // the identity matrix -- exactly what we pass to this function initially.
  //
  // The function has to consider two cases: that both of the two cells are
  // not further refined, i.e. have no children, in which case we can finally
  // assemble the right hand side contributions of this pair of cells; and
  // that one of the two cells is further refined, in which case we have to
  // keep recursing by looping over the children of the one cell that is not
  // active. These two cases will be discussed below:
  template <int dim>
  void
  EnergyGroup<dim>::
  assemble_cross_group_rhs_recursive (const EnergyGroup<dim>                        &g_prime,
                                      const typename DoFHandler<dim>::cell_iterator &cell_g,
                                      const typename DoFHandler<dim>::cell_iterator &cell_g_prime,
                                      const FullMatrix<double>                       prolongation_matrix)
  {
    // The first case is that both cells are no further refined. In that case,
    // we can assemble the relevant terms (see the introduction). This
    // involves assembling the mass matrix on the finer of the two cells (in
    // fact there are two mass matrices with different coefficients, one for
    // the fission distribution cross section $\chi_g\nu\Sigma_{f,g'}$ and one
    // for the scattering cross section $\Sigma_{s,g'\to g}$). This is
    // straight forward, but note how we determine which of the two cells is
    // the finer one by looking at the refinement level of the two cells:
    if (!cell_g->has_children() && !cell_g_prime->has_children())
      {
        const QGauss<dim>  quadrature_formula (fe.degree+1);
        const unsigned int n_q_points = quadrature_formula.size();

        FEValues<dim> fe_values (fe, quadrature_formula,
                                 update_values  |  update_JxW_values);

        if (cell_g->level() > cell_g_prime->level())
          fe_values.reinit (cell_g);
        else
          fe_values.reinit (cell_g_prime);

        const double fission_dist_XS
          = material_data.get_fission_dist_XS (group, g_prime.group,
                                               cell_g_prime->material_id());

        const double scattering_XS
          = material_data.get_scattering_XS (g_prime.group, group,
                                             cell_g_prime->material_id());

        FullMatrix<double>    local_mass_matrix_f (fe.dofs_per_cell,
                                                   fe.dofs_per_cell);
        FullMatrix<double>    local_mass_matrix_g (fe.dofs_per_cell,
                                                   fe.dofs_per_cell);

        for (unsigned int q_point=0; q_point<n_q_points; ++q_point)
          for (unsigned int i=0; i<fe.dofs_per_cell; ++i)
            for (unsigned int j=0; j<fe.dofs_per_cell; ++j)
              {
                local_mass_matrix_f(i,j) += (fission_dist_XS *
                                             fe_values.shape_value(i,q_point) *
                                             fe_values.shape_value(j,q_point) *
                                             fe_values.JxW(q_point));
                local_mass_matrix_g(i,j) += (scattering_XS *
                                             fe_values.shape_value(i,q_point) *
                                             fe_values.shape_value(j,q_point) *
                                             fe_values.JxW(q_point));
              }

        // Now we have all the interpolation (prolongation) matrices as well
        // as local mass matrices, so we only have to form the product @f[
        // F_i|_{K_{cc'\cdots c^{(k)}}} = [B_c B_{c'} \cdots B_{c^{(k)}}
        // M_{K_{cc'\cdots c^{(k)}}}]^{ij} \phi_{g'}^j, @f] or @f[
        // F_i|_{K_{cc'\cdots c^{(k)}}} = [(B_c B_{c'} \cdots B_{c^{(k)}}
        // M_{K_{cc'\cdots c^{(k)}}})^T]^{ij} \phi_{g'}^j, @f] depending on
        // which of the two cells is the finer. We do this using either the
        // matrix-vector product provided by the <code>vmult</code> function,
        // or the product with the transpose matrix using <code>Tvmult</code>.
        // After doing so, we transfer the result into the global right hand
        // side vector of energy group $g$.
        Vector<double>       g_prime_new_values (fe.dofs_per_cell);
        Vector<double>       g_prime_old_values (fe.dofs_per_cell);
        cell_g_prime->get_dof_values (g_prime.solution_old, g_prime_old_values);
        cell_g_prime->get_dof_values (g_prime.solution,     g_prime_new_values);

        Vector<double>       cell_rhs (fe.dofs_per_cell);
        Vector<double>       tmp (fe.dofs_per_cell);

        if (cell_g->level() > cell_g_prime->level())
          {
            prolongation_matrix.vmult (tmp, g_prime_old_values);
            local_mass_matrix_f.vmult (cell_rhs, tmp);

            prolongation_matrix.vmult (tmp, g_prime_new_values);
            local_mass_matrix_g.vmult_add (cell_rhs, tmp);
          }
        else
          {
            local_mass_matrix_f.vmult (tmp, g_prime_old_values);
            prolongation_matrix.Tvmult (cell_rhs, tmp);

            local_mass_matrix_g.vmult (tmp, g_prime_new_values);
            prolongation_matrix.Tvmult_add (cell_rhs, tmp);
          }

        std::vector<unsigned int> local_dof_indices (fe.dofs_per_cell);
        cell_g->get_dof_indices (local_dof_indices);

        for (unsigned int i=0; i<fe.dofs_per_cell; ++i)
          system_rhs(local_dof_indices[i]) += cell_rhs(i);
      }

    // The alternative is that one of the two cells is further refined. In
    // that case, we have to loop over all the children, multiply the existing
    // interpolation (prolongation) product of matrices from the left with the
    // interpolation from the present cell to its child (using the
    // matrix-matrix multiplication function <code>mmult</code>), and then
    // hand the result off to this very same function again, but with the cell
    // that has children replaced by one of its children:
    else
      for (unsigned int child=0; child<GeometryInfo<dim>::max_children_per_cell; ++child)
        {
          FullMatrix<double>   new_matrix (fe.dofs_per_cell, fe.dofs_per_cell);
          fe.get_prolongation_matrix(child).mmult (new_matrix,
                                                   prolongation_matrix);

          if (cell_g->has_children())
            assemble_cross_group_rhs_recursive (g_prime,
                                                cell_g->child(child), cell_g_prime,
                                                new_matrix);
          else
            assemble_cross_group_rhs_recursive (g_prime,
                                                cell_g, cell_g_prime->child(child),
                                                new_matrix);
        }
  }


  // @sect5{<code>EnergyGroup::get_fission_source</code>}
  //
  // In the (inverse) power iteration, we use the integrated fission source to
  // update the $k$-eigenvalue. Given its definition, the following function
  // is essentially self-explanatory:
  template <int dim>
  double EnergyGroup<dim>::get_fission_source () const
  {
    const QGauss<dim>  quadrature_formula (fe.degree + 1);
    const unsigned int n_q_points    = quadrature_formula.size();

    FEValues<dim> fe_values (fe, quadrature_formula,
                             update_values  |  update_JxW_values);

    std::vector<double>       solution_values (n_q_points);

    double fission_source = 0;

    typename DoFHandler<dim>::active_cell_iterator
    cell = dof_handler.begin_active(),
    endc = dof_handler.end();
    for (; cell!=endc; ++cell)
      {
        fe_values.reinit (cell);

        const double fission_XS
          = material_data.get_fission_XS(group, cell->material_id());

        fe_values.get_function_values (solution, solution_values);

        for (unsigned int q_point=0; q_point<n_q_points; ++q_point)
          fission_source += (fission_XS *
                             solution_values[q_point] *
                             fe_values.JxW(q_point));
      }

    return fission_source;
  }


  // @sect5{<code>EnergyGroup::solve</code>}
  //
  // Next a function that solves the linear system assembled before. Things
  // are pretty much standard, except that we delayed applying boundary values
  // until we get here, since in all the previous functions we were still
  // adding up contributions the right hand side vector.
  template <int dim>
  void
  EnergyGroup<dim>::solve ()
  {
    hanging_node_constraints.condense (system_rhs);
    MatrixTools::apply_boundary_values (boundary_values,
                                        system_matrix,
                                        solution,
                                        system_rhs);

    SolverControl           solver_control (system_matrix.m(),
                                            1e-12*system_rhs.l2_norm());
    SolverCG<>              cg (solver_control);

    PreconditionSSOR<> preconditioner;
    preconditioner.initialize(system_matrix, 1.2);

    cg.solve (system_matrix, solution, system_rhs, preconditioner);

    hanging_node_constraints.distribute (solution);
  }



  // @sect5{<code>EnergyGroup::estimate_errors</code>}
  //
  // Mesh refinement is split into two functions. The first estimates the
  // error for each cell, normalizes it by the magnitude of the solution, and
  // returns it in the vector given as an argument. The calling function
  // collects all error indicators from all energy groups, and computes
  // thresholds for refining and coarsening cells.
  template <int dim>
  void EnergyGroup<dim>::estimate_errors (Vector<float> &error_indicators) const
  {
    KellyErrorEstimator<dim>::estimate (dof_handler,
                                        QGauss<dim-1> (fe.degree + 1),
                                        typename FunctionMap<dim>::type(),
                                        solution,
                                        error_indicators);
    error_indicators /= solution.linfty_norm();
  }



  // @sect5{<code>EnergyGroup::refine_grid</code>}
  //
  // The second part is to refine the grid given the error indicators compute
  // in the previous function and error thresholds above which cells shall be
  // refined or below which cells shall be coarsened. Note that we do not use
  // any of the functions in <code>GridRefinement</code> here, but rather set
  // refinement flags ourselves.
  //
  // After setting these flags, we use the SolutionTransfer class to move the
  // solution vector from the old to the new mesh. The procedure used here is
  // described in detail in the documentation of that class:
  template <int dim>
  void EnergyGroup<dim>::refine_grid (const Vector<float> &error_indicators,
                                      const double         refine_threshold,
                                      const double         coarsen_threshold)
  {
    typename Triangulation<dim>::active_cell_iterator
    cell = triangulation.begin_active(),
    endc = triangulation.end();

    for (unsigned int cell_index=0; cell!=endc; ++cell, ++cell_index)
      if (error_indicators(cell_index) > refine_threshold)
        cell->set_refine_flag ();
      else if (error_indicators(cell_index) < coarsen_threshold)
        cell->set_coarsen_flag ();

    SolutionTransfer<dim> soltrans(dof_handler);

    triangulation.prepare_coarsening_and_refinement();
    soltrans.prepare_for_coarsening_and_refinement(solution);

    triangulation.execute_coarsening_and_refinement ();
    dof_handler.distribute_dofs (fe);

    solution.reinit (dof_handler.n_dofs());
    soltrans.interpolate(solution_old, solution);

    solution_old.reinit (dof_handler.n_dofs());
    solution_old = solution;
  }


  // @sect5{<code>EnergyGroup::output_results</code>}
  //
  // The last function of this class outputs meshes and solutions after each
  // mesh iteration. This has been shown many times before. The only thing
  // worth pointing out is the use of the
  // <code>Utilities::int_to_string</code> function to convert an integer into
  // its string representation. The second argument of that function denotes
  // how many digits we shall use -- if this value was larger than one, then
  // the number would be padded by leading zeros.
  template <int dim>
  void
  EnergyGroup<dim>::output_results (const unsigned int cycle) const
  {
    {
      const std::string filename = std::string("grid-") +
                                   Utilities::int_to_string(group,1) +
                                   "." +
                                   Utilities::int_to_string(cycle,1) +
                                   ".eps";
      std::ofstream output (filename.c_str());

      GridOut grid_out;
      grid_out.write_eps (triangulation, output);
    }

    {
      const std::string filename = std::string("solution-") +
                                   Utilities::int_to_string(group,1) +
                                   "." +
                                   Utilities::int_to_string(cycle,1) +
                                   ".gmv";

      DataOut<dim> data_out;

      data_out.attach_dof_handler (dof_handler);
      data_out.add_data_vector (solution, "solution");
      data_out.build_patches ();

      std::ofstream output (filename.c_str());
      data_out.write_gmv (output);
    }
  }



  // @sect3{The <code>NeutronDiffusionProblem</code> class template}

  // This is the main class of the program, not because it implements all the
  // functionality (in fact, most of it is implemented in the
  // <code>EnergyGroup</code> class) but because it contains the driving
  // algorithm that determines what to compute and when. It is mostly as shown
  // in many of the other tutorial programs in that it has a public
  // <code>run</code> function and private functions doing all the rest. In
  // several places, we have to do something for all energy groups, in which
  // case we will start threads for each group to let these things run in
  // parallel if deal.II was configured for multithreading.  For strategies of
  // parallelization, take a look at the @ref threads module.
  //
  // The biggest difference to previous example programs is that we also
  // declare a nested class that has member variables for all the run-time
  // parameters that can be passed to the program in an input file. Right now,
  // these are the number of energy groups, the number of refinement cycles,
  // the polynomial degree of the finite element to be used, and the tolerance
  // used to determine when convergence of the inverse power iteration has
  // occurred. In addition, we have a constructor of this class that sets all
  // these values to their default values, a function
  // <code>declare_parameters</code> that described to the ParameterHandler
  // class already used in step-19 what parameters are accepted in the input
  // file, and a function <code>get_parameters</code> that can extract the
  // values of these parameters from a ParameterHandler object.
  template <int dim>
  class NeutronDiffusionProblem
  {
  public:
    class Parameters
    {
    public:
      Parameters ();

      static void declare_parameters (ParameterHandler &prm);
      void get_parameters (ParameterHandler &prm);

      unsigned int n_groups;
      unsigned int n_refinement_cycles;

      unsigned int fe_degree;

      double convergence_tolerance;
    };



    NeutronDiffusionProblem (const Parameters &parameters);
    ~NeutronDiffusionProblem ();

    void run ();

  private:
    // @sect5{Private member functions}

    // There are not that many member functions in this class since most of
    // the functionality has been moved into the <code>EnergyGroup</code>
    // class and is simply called from the <code>run()</code> member function
    // of this class. The ones that remain have self-explanatory names:
    void initialize_problem();

    void refine_grid ();

    double get_total_fission_source () const;


    // @sect5{Private member variables}

<<<<<<< HEAD
    // Next, we have a few member
    // variables. In particular,
    // these are (i) a reference to
    // the parameter object (owned by
    // the main function of this
    // program, and passed to the
    // constructor of this class),
    // (ii) an object describing the
    // material parameters for the
    // number of energy groups
    // requested in the input file,
    // and (iii) the finite element
    // to be used by all energy
    // groups:
    const Parameters  &parameters;
=======
    // Next, we have a few member variables. In particular, these are (i) a
    // reference to the parameter object (owned by the main function of this
    // program, and passed to the constructor of this class), (ii) an object
    // describing the material parameters for the number of energy groups
    // requested in the input file, and (iii) the finite element to be used by
    // all energy groups:
    const Parameters &parameters;
>>>>>>> 0e10720c
    const MaterialData material_data;
    FE_Q<dim>          fe;

    // Furthermore, we have (iv) the value of the computed eigenvalue at the
    // present iteration. This is, in fact, the only part of the solution that
    // is shared between all energy groups -- all other parts of the solution,
    // such as neutron fluxes are particular to one or the other energy group,
    // and are therefore stored in objects that describe a single energy
    // group:
    double k_eff;

    // Finally, (v), we have an array of pointers to the energy group
    // objects. The length of this array is, of course, equal to the number of
    // energy groups specified in the parameter file.
    std::vector<EnergyGroup<dim>*> energy_groups;
  };


  // @sect4{Implementation of the <code>NeutronDiffusionProblem::Parameters</code> class}

  // Before going on to the implementation of the outer class, we have to
  // implement the functions of the parameters structure. This is pretty
  // straightforward and, in fact, looks pretty much the same for all such
  // parameters classes using the ParameterHandler capabilities. We will
  // therefore not comment further on this:
  template <int dim>
  NeutronDiffusionProblem<dim>::Parameters::Parameters ()
    :
    n_groups (2),
    n_refinement_cycles (5),
    fe_degree (2),
    convergence_tolerance (1e-12)
  {}



  template <int dim>
  void
  NeutronDiffusionProblem<dim>::Parameters::
  declare_parameters (ParameterHandler &prm)
  {
    prm.declare_entry ("Number of energy groups", "2",
                       Patterns::Integer (),
                       "The number of energy different groups considered");
    prm.declare_entry ("Refinement cycles", "5",
                       Patterns::Integer (),
                       "Number of refinement cycles to be performed");
    prm.declare_entry ("Finite element degree", "2",
                       Patterns::Integer (),
                       "Polynomial degree of the finite element to be used");
    prm.declare_entry ("Power iteration tolerance", "1e-12",
                       Patterns::Double (),
                       "Inner power iterations are stopped when the change in k_eff falls "
                       "below this tolerance");
  }



  template <int dim>
  void
  NeutronDiffusionProblem<dim>::Parameters::
  get_parameters (ParameterHandler &prm)
  {
    n_groups              = prm.get_integer ("Number of energy groups");
    n_refinement_cycles   = prm.get_integer ("Refinement cycles");
    fe_degree             = prm.get_integer ("Finite element degree");
    convergence_tolerance = prm.get_double ("Power iteration tolerance");
  }




  // @sect4{Implementation of the <code>NeutronDiffusionProblem</code> class}

  // Now for the <code>NeutronDiffusionProblem</code> class. The constructor
  // and destructor have nothing of much interest:
  template <int dim>
  NeutronDiffusionProblem<dim>::
  NeutronDiffusionProblem (const Parameters &parameters)
    :
    parameters (parameters),
    material_data (parameters.n_groups),
    fe (parameters.fe_degree)
  {}



  template <int dim>
  NeutronDiffusionProblem<dim>::~NeutronDiffusionProblem ()
  {
    for (unsigned int group=0; group<energy_groups.size(); ++group)
      delete energy_groups[group];

    energy_groups.resize (0);
  }

  // @sect5{<code>NeutronDiffusionProblem::initialize_problem</code>}
  //
  // The first function of interest is the one that sets up the geometry of
  // the reactor core. This is described in more detail in the introduction.
  //
  // The first part of the function defines geometry data, and then creates a
  // coarse mesh that has as many cells as there are fuel rods (or pin cells,
  // for that matter) in that part of the reactor core that we simulate. As
  // mentioned when interpolating boundary values above, the last parameter to
  // the <code>GridGenerator::subdivided_hyper_rectangle</code> function
  // specifies that sides of the domain shall have unique boundary indicators
  // that will later allow us to determine in a simple way which of the
  // boundaries have Neumann and which have Dirichlet conditions attached to
  // them.
  template <int dim>
  void NeutronDiffusionProblem<dim>::initialize_problem()
  {
    const unsigned int rods_per_assembly_x = 17,
                       rods_per_assembly_y = 17;
    const double pin_pitch_x = 1.26,
                 pin_pitch_y = 1.26;
    const double assembly_height = 200;

    const unsigned int assemblies_x = 2,
                       assemblies_y = 2,
                       assemblies_z = 1;

    const Point<dim> bottom_left = Point<dim>();
    const Point<dim> upper_right = (dim == 2
                                    ?
                                    Point<dim> (assemblies_x*rods_per_assembly_x*pin_pitch_x,
                                                assemblies_y*rods_per_assembly_y*pin_pitch_y)
                                    :
                                    Point<dim> (assemblies_x*rods_per_assembly_x*pin_pitch_x,
                                                assemblies_y*rods_per_assembly_y*pin_pitch_y,
                                                assemblies_z*assembly_height));

    std::vector<unsigned int> n_subdivisions;
    n_subdivisions.push_back (assemblies_x*rods_per_assembly_x);
    if (dim >= 2)
      n_subdivisions.push_back (assemblies_y*rods_per_assembly_y);
    if (dim >= 3)
      n_subdivisions.push_back (assemblies_z);

    Triangulation<dim> coarse_grid;
    GridGenerator::subdivided_hyper_rectangle (coarse_grid,
                                               n_subdivisions,
                                               bottom_left,
                                               upper_right,
                                               true);


    // The second part of the function deals with material numbers of pin
    // cells of each type of assembly. Here, we define four different types of
    // assembly, for which we describe the arrangement of fuel rods in the
    // following tables.
    //
    // The assemblies described here are taken from the benchmark mentioned in
    // the introduction and are (in this order): <ol> <li>'UX' Assembly: UO2
    // fuel assembly with 24 guide tubes and a central Moveable Fission
    // Chamber <li>'UA' Assembly: UO2 fuel assembly with 24 AIC and a central
    // Moveable Fission Chamber <li>'PX' Assembly: MOX fuel assembly with 24
    // guide tubes and a central Moveable Fission Chamber <li>'R' Assembly: a
    // reflector.  </ol>
    //
    // Note that the numbers listed here and taken from the benchmark
    // description are, in good old Fortran fashion, one-based. We will later
    // subtract one from each number when assigning materials to individual
    // cells to convert things into the C-style zero-based indexing.
    const unsigned int n_assemblies=4;
    const unsigned int
    assembly_materials[n_assemblies][rods_per_assembly_x][rods_per_assembly_y]
    =
    {
      {
        { 1, 1, 1, 1, 1, 1, 1, 1, 1, 1, 1, 1, 1, 1, 1, 1, 1 },
        { 1, 1, 1, 1, 1, 1, 1, 1, 1, 1, 1, 1, 1, 1, 1, 1, 1 },
        { 1, 1, 1, 1, 1, 5, 1, 1, 5, 1, 1, 5, 1, 1, 1, 1, 1 },
        { 1, 1, 1, 5, 1, 1, 1, 1, 1, 1, 1, 1, 1, 5, 1, 1, 1 },
        { 1, 1, 1, 1, 1, 1, 1, 1, 1, 1, 1, 1, 1, 1, 1, 1, 1 },
        { 1, 1, 5, 1, 1, 5, 1, 1, 5, 1, 1, 5, 1, 1, 5, 1, 1 },
        { 1, 1, 1, 1, 1, 1, 1, 1, 1, 1, 1, 1, 1, 1, 1, 1, 1 },
        { 1, 1, 1, 1, 1, 1, 1, 1, 1, 1, 1, 1, 1, 1, 1, 1, 1 },
        { 1, 1, 5, 1, 1, 5, 1, 1, 7, 1, 1, 5, 1, 1, 5, 1, 1 },
        { 1, 1, 1, 1, 1, 1, 1, 1, 1, 1, 1, 1, 1, 1, 1, 1, 1 },
        { 1, 1, 1, 1, 1, 1, 1, 1, 1, 1, 1, 1, 1, 1, 1, 1, 1 },
        { 1, 1, 5, 1, 1, 5, 1, 1, 5, 1, 1, 5, 1, 1, 5, 1, 1 },
        { 1, 1, 1, 1, 1, 1, 1, 1, 1, 1, 1, 1, 1, 1, 1, 1, 1 },
        { 1, 1, 1, 5, 1, 1, 1, 1, 1, 1, 1, 1, 1, 5, 1, 1, 1 },
        { 1, 1, 1, 1, 1, 5, 1, 1, 5, 1, 1, 5, 1, 1, 1, 1, 1 },
        { 1, 1, 1, 1, 1, 1, 1, 1, 1, 1, 1, 1, 1, 1, 1, 1, 1 },
        { 1, 1, 1, 1, 1, 1, 1, 1, 1, 1, 1, 1, 1, 1, 1, 1, 1 }
      },
      {
        { 1, 1, 1, 1, 1, 1, 1, 1, 1, 1, 1, 1, 1, 1, 1, 1, 1 },
        { 1, 1, 1, 1, 1, 1, 1, 1, 1, 1, 1, 1, 1, 1, 1, 1, 1 },
        { 1, 1, 1, 1, 1, 8, 1, 1, 8, 1, 1, 8, 1, 1, 1, 1, 1 },
        { 1, 1, 1, 8, 1, 1, 1, 1, 1, 1, 1, 1, 1, 8, 1, 1, 1 },
        { 1, 1, 1, 1, 1, 1, 1, 1, 1, 1, 1, 1, 1, 1, 1, 1, 1 },
        { 1, 1, 8, 1, 1, 8, 1, 1, 8, 1, 1, 8, 1, 1, 8, 1, 1 },
        { 1, 1, 1, 1, 1, 1, 1, 1, 1, 1, 1, 1, 1, 1, 1, 1, 1 },
        { 1, 1, 1, 1, 1, 1, 1, 1, 1, 1, 1, 1, 1, 1, 1, 1, 1 },
        { 1, 1, 8, 1, 1, 8, 1, 1, 7, 1, 1, 8, 1, 1, 8, 1, 1 },
        { 1, 1, 1, 1, 1, 1, 1, 1, 1, 1, 1, 1, 1, 1, 1, 1, 1 },
        { 1, 1, 1, 1, 1, 1, 1, 1, 1, 1, 1, 1, 1, 1, 1, 1, 1 },
        { 1, 1, 8, 1, 1, 8, 1, 1, 8, 1, 1, 8, 1, 1, 8, 1, 1 },
        { 1, 1, 1, 1, 1, 1, 1, 1, 1, 1, 1, 1, 1, 1, 1, 1, 1 },
        { 1, 1, 1, 8, 1, 1, 1, 1, 1, 1, 1, 1, 1, 8, 1, 1, 1 },
        { 1, 1, 1, 1, 1, 8, 1, 1, 8, 1, 1, 8, 1, 1, 1, 1, 1 },
        { 1, 1, 1, 1, 1, 1, 1, 1, 1, 1, 1, 1, 1, 1, 1, 1, 1 },
        { 1, 1, 1, 1, 1, 1, 1, 1, 1, 1, 1, 1, 1, 1, 1, 1, 1 }
      },
      {
        { 2, 2, 2, 2, 2, 2, 2, 2, 2, 2, 2, 2, 2, 2, 2, 2, 2 },
        { 2, 3, 3, 3, 3, 3, 3, 3, 3, 3, 3, 3, 3, 3, 3, 3, 2 },
        { 2, 3, 3, 3, 3, 5, 3, 3, 5, 3, 3, 5, 3, 3, 3, 3, 2 },
        { 2, 3, 3, 5, 3, 4, 4, 4, 4, 4, 4, 4, 3, 5, 3, 3, 2 },
        { 2, 3, 3, 3, 4, 4, 4, 4, 4, 4, 4, 4, 4, 3, 3, 3, 2 },
        { 2, 3, 5, 4, 4, 5, 4, 4, 5, 4, 4, 5, 4, 4, 5, 3, 2 },
        { 2, 3, 3, 4, 4, 4, 4, 4, 4, 4, 4, 4, 4, 4, 3, 3, 2 },
        { 2, 3, 3, 4, 4, 4, 4, 4, 4, 4, 4, 4, 4, 4, 3, 3, 2 },
        { 2, 3, 5, 4, 4, 5, 4, 4, 7, 4, 4, 5, 4, 4, 5, 3, 2 },
        { 2, 3, 3, 4, 4, 4, 4, 4, 4, 4, 4, 4, 4, 4, 3, 3, 2 },
        { 2, 3, 3, 4, 4, 4, 4, 4, 4, 4, 4, 4, 4, 4, 3, 3, 2 },
        { 2, 3, 5, 4, 4, 5, 4, 4, 5, 4, 4, 5, 4, 4, 5, 3, 2 },
        { 2, 3, 3, 3, 4, 4, 4, 4, 4, 4, 4, 4, 4, 3, 3, 3, 2 },
        { 2, 3, 3, 5, 3, 4, 4, 4, 4, 4, 4, 4, 3, 5, 3, 3, 2 },
        { 2, 3, 3, 3, 3, 5, 3, 3, 5, 3, 3, 5, 3, 3, 3, 3, 2 },
        { 2, 3, 3, 3, 3, 3, 3, 3, 3, 3, 3, 3, 3, 3, 3, 3, 2 },
        { 2, 2, 2, 2, 2, 2, 2, 2, 2, 2, 2, 2, 2, 2, 2, 2, 2 }
      },
      {
        { 6, 6, 6, 6, 6, 6, 6, 6, 6, 6, 6, 6, 6, 6, 6, 6, 6 },
        { 6, 6, 6, 6, 6, 6, 6, 6, 6, 6, 6, 6, 6, 6, 6, 6, 6 },
        { 6, 6, 6, 6, 6, 6, 6, 6, 6, 6, 6, 6, 6, 6, 6, 6, 6 },
        { 6, 6, 6, 6, 6, 6, 6, 6, 6, 6, 6, 6, 6, 6, 6, 6, 6 },
        { 6, 6, 6, 6, 6, 6, 6, 6, 6, 6, 6, 6, 6, 6, 6, 6, 6 },
        { 6, 6, 6, 6, 6, 6, 6, 6, 6, 6, 6, 6, 6, 6, 6, 6, 6 },
        { 6, 6, 6, 6, 6, 6, 6, 6, 6, 6, 6, 6, 6, 6, 6, 6, 6 },
        { 6, 6, 6, 6, 6, 6, 6, 6, 6, 6, 6, 6, 6, 6, 6, 6, 6 },
        { 6, 6, 6, 6, 6, 6, 6, 6, 6, 6, 6, 6, 6, 6, 6, 6, 6 },
        { 6, 6, 6, 6, 6, 6, 6, 6, 6, 6, 6, 6, 6, 6, 6, 6, 6 },
        { 6, 6, 6, 6, 6, 6, 6, 6, 6, 6, 6, 6, 6, 6, 6, 6, 6 },
        { 6, 6, 6, 6, 6, 6, 6, 6, 6, 6, 6, 6, 6, 6, 6, 6, 6 },
        { 6, 6, 6, 6, 6, 6, 6, 6, 6, 6, 6, 6, 6, 6, 6, 6, 6 },
        { 6, 6, 6, 6, 6, 6, 6, 6, 6, 6, 6, 6, 6, 6, 6, 6, 6 },
        { 6, 6, 6, 6, 6, 6, 6, 6, 6, 6, 6, 6, 6, 6, 6, 6, 6 },
        { 6, 6, 6, 6, 6, 6, 6, 6, 6, 6, 6, 6, 6, 6, 6, 6, 6 },
        { 6, 6, 6, 6, 6, 6, 6, 6, 6, 6, 6, 6, 6, 6, 6, 6, 6 }
      }
    };

    // After the description of the materials that make up an assembly, we
    // have to specify the arrangement of assemblies within the core. We use a
    // symmetric pattern that in fact only uses the 'UX' and 'PX' assemblies:
    const unsigned int core[assemblies_x][assemblies_y][assemblies_z]
    =  {{{0}, {2}}, {{2}, {0}}};

    // We are now in a position to actually set material IDs for each cell. To
    // this end, we loop over all cells, look at the location of the cell's
    // center, and determine which assembly and fuel rod this would be in. (We
    // add a few checks to see that the locations we compute are within the
    // bounds of the arrays in which we have to look up materials.) At the end
    // of the loop, we set material identifiers accordingly:
    for (typename Triangulation<dim>::active_cell_iterator
         cell = coarse_grid.begin_active();
         cell!=coarse_grid.end();
         ++cell)
      {
        const Point<dim> cell_center = cell->center();

        const unsigned int tmp_x = int(cell_center[0]/pin_pitch_x);
        const unsigned int ax = tmp_x/rods_per_assembly_x;
        const unsigned int cx = tmp_x - ax * rods_per_assembly_x;

        const unsigned tmp_y = int(cell_center[1]/pin_pitch_y);
        const unsigned int ay = tmp_y/rods_per_assembly_y;
        const unsigned int cy = tmp_y - ay * rods_per_assembly_y;

        const unsigned int az = (dim == 2
                                 ?
                                 0
                                 :
                                 int (cell_center[dim-1]/assembly_height));

        Assert (ax < assemblies_x, ExcInternalError());
        Assert (ay < assemblies_y, ExcInternalError());
        Assert (az < assemblies_z, ExcInternalError());

        Assert (core[ax][ay][az] < n_assemblies, ExcInternalError());

        Assert (cx < rods_per_assembly_x, ExcInternalError());
        Assert (cy < rods_per_assembly_y, ExcInternalError());

        cell->set_material_id(assembly_materials[core[ax][ay][az]][cx][cy] - 1);
      }

    // With the coarse mesh so initialized, we create the appropriate number
    // of energy group objects and let them initialize their individual meshes
    // with the coarse mesh generated above:
    energy_groups.resize (parameters.n_groups);
    for (unsigned int group=0; group<parameters.n_groups; ++group)
      energy_groups[group] = new EnergyGroup<dim> (group, material_data,
                                                   coarse_grid, fe);
  }


  // @sect5{<code>NeutronDiffusionProblem::get_total_fission_source</code>}
  //
  // In the eigenvalue computation, we need to calculate total fission neutron
  // source after each power iteration. The total power then is used to renew
  // k-effective.
  //
  // Since the total fission source is a sum over all the energy groups, and
  // since each of these sums can be computed independently, we actually do
  // this in parallel. One of the problems is that the function in the
  // <code>EnergyGroup</code> class that computes the fission source returns a
  // value. If we now simply spin off a new thread, we have to later capture
  // the return value of the function run on that thread. The way this can be
  // done is to use the return value of the Threads::new_thread function,
  // which returns an object of type Threads::Thread@<double@> if the function
  // spawned returns a double. We can then later ask this object for the
  // returned value (when doing so, the Threads::Thread::return_value function
  // first waits for the thread to finish if it hasn't done so already).
  //
  // The way this function then works is to first spawn one thread for each
  // energy group we work with, then one-by-one collecting the returned values
  // of each thread and return the sum.
  template <int dim>
  double NeutronDiffusionProblem<dim>::get_total_fission_source () const
  {
    std::vector<Threads::Thread<double> > threads;
    for (unsigned int group=0; group<parameters.n_groups; ++group)
      threads.push_back (Threads::new_thread (&EnergyGroup<dim>::get_fission_source,
                                              *energy_groups[group]));

    double fission_source = 0;
    for (unsigned int group=0; group<parameters.n_groups; ++group)
      fission_source += threads[group].return_value ();

    return fission_source;
  }




  // @sect5{<code>NeutronDiffusionProblem::refine_grid</code>}
  //
  // The next function lets the individual energy group objects refine their
  // meshes. Much of this, again, is a task that can be done independently in
  // parallel: first, let all the energy group objects calculate their error
  // indicators in parallel, then compute the maximum error indicator over all
  // energy groups and determine thresholds for refinement and coarsening of
  // cells, and then ask all the energy groups to refine their meshes
  // accordingly, again in parallel.
  template <int dim>
  void NeutronDiffusionProblem<dim>::refine_grid ()
  {
    std::vector<unsigned int> n_cells (parameters.n_groups);
    for (unsigned int group=0; group<parameters.n_groups; ++group)
      n_cells[group] = energy_groups[group]->n_active_cells();

    BlockVector<float>  group_error_indicators(n_cells);

    {
      Threads::ThreadGroup<> threads;
      for (unsigned int group=0; group<parameters.n_groups; ++group)
        threads += Threads::new_thread (&EnergyGroup<dim>::estimate_errors,
                                        *energy_groups[group],
                                        group_error_indicators.block(group));
      threads.join_all ();
    }

    const float max_error         = group_error_indicators.linfty_norm();
    const float refine_threshold  = 0.3*max_error;
    const float coarsen_threshold = 0.01*max_error;

    {
      Threads::ThreadGroup<> threads;
      for (unsigned int group=0; group<parameters.n_groups; ++group)
        threads += Threads::new_thread (&EnergyGroup<dim>::refine_grid,
                                        *energy_groups[group],
                                        group_error_indicators.block(group),
                                        refine_threshold,
                                        coarsen_threshold);
      threads.join_all ();
    }
  }


  // @sect5{<code>NeutronDiffusionProblem::run</code>}
  //
  // Finally, this is the function where the meat is: iterate on a sequence of
  // meshes, and on each of them do a power iteration to compute the
  // eigenvalue.
  //
  // Given the description of the algorithm in the introduction, there is
  // actually not much to comment on:
  template <int dim>
  void NeutronDiffusionProblem<dim>::run ()
  {
    std::cout << std::setprecision (12) << std::fixed;

    double k_eff_old = k_eff;

    Timer timer;
    timer.start ();

    for (unsigned int cycle=0; cycle<parameters.n_refinement_cycles; ++cycle)
      {
        std::cout << "Cycle " << cycle << ':' << std::endl;

        if (cycle == 0)
          initialize_problem();
        else
          {
            refine_grid ();
            for (unsigned int group=0; group<parameters.n_groups; ++group)
              energy_groups[group]->solution *= k_eff;
          }

        for (unsigned int group=0; group<parameters.n_groups; ++group)
          energy_groups[group]->setup_linear_system ();

        std::cout << "   Numbers of active cells:       ";
        for (unsigned int group=0; group<parameters.n_groups; ++group)
          std::cout << energy_groups[group]->n_active_cells()
                    << ' ';
        std::cout << std::endl;
        std::cout << "   Numbers of degrees of freedom: ";
        for (unsigned int group=0; group<parameters.n_groups; ++group)
          std::cout << energy_groups[group]->n_dofs()
                    << ' ';
        std::cout << std::endl << std::endl;


        Threads::ThreadGroup<> threads;
        for (unsigned int group=0; group<parameters.n_groups; ++group)
          threads += Threads::new_thread
                     (&EnergyGroup<dim>::assemble_system_matrix,
                      *energy_groups[group]);
        threads.join_all ();

        double error;
        unsigned int iteration = 1;
        do
          {
            for (unsigned int group=0; group<parameters.n_groups; ++group)
              {
                energy_groups[group]->assemble_ingroup_rhs (ZeroFunction<dim>());

                for (unsigned int bgroup=0; bgroup<parameters.n_groups; ++bgroup)
                  energy_groups[group]->assemble_cross_group_rhs (*energy_groups[bgroup]);

                energy_groups[group]->solve ();
              }

            k_eff = get_total_fission_source();
            error = fabs(k_eff-k_eff_old)/fabs(k_eff);
            std::cout << "   Iteration " << iteration
                      << ": k_eff=" << k_eff
                      << std::endl;
            k_eff_old=k_eff;

            for (unsigned int group=0; group<parameters.n_groups; ++group)
              {
                energy_groups[group]->solution_old = energy_groups[group]->solution;
                energy_groups[group]->solution_old /= k_eff;
              }

            ++iteration;
          }
        while ((error > parameters.convergence_tolerance)
               &&
               (iteration < 500));

        for (unsigned int group=0; group<parameters.n_groups; ++group)
          energy_groups[group]->output_results (cycle);

        std::cout << std::endl;
        std::cout << "   Cycle=" << cycle
                  << ", n_dofs=" << energy_groups[0]->n_dofs() + energy_groups[1]->n_dofs()
                  << ",  k_eff=" << k_eff
                  << ", time=" << timer()
                  << std::endl;


        std::cout << std::endl << std::endl;
      }
  }
}



// @sect3{The <code>main()</code> function}
//
// The last thing in the program in the <code>main()</code> function. The
// structure is as in most other tutorial programs, with the only exception
// that we here handle a parameter file.  To this end, we first look at the
// command line arguments passed to this function: if no input file is
// specified on the command line, then use "project.prm", otherwise take the
// filename given as the first argument on the command line.
//
// With this, we create a ParameterHandler object, let the
// <code>NeutronDiffusionProblem::Parameters</code> class declare all the
// parameters it wants to see in the input file (or, take the default values,
// if nothing is listed in the parameter file), then read the input file, ask
// the parameters object to extract the values, and finally hand everything
// off to an object of type <code>NeutronDiffusionProblem</code> for
// computation of the eigenvalue:
int main (int argc, char **argv)
{
  try
    {
      using namespace dealii;
      using namespace Step28;

      deallog.depth_console (0);

      std::string filename;
      if (argc < 2)
        filename = "project.prm";
      else
        filename = argv[1];


      const unsigned int dim = 2;

      ParameterHandler parameter_handler;

      NeutronDiffusionProblem<dim>::Parameters parameters;
      parameters.declare_parameters (parameter_handler);

      parameter_handler.read_input (filename);

      parameters.get_parameters (parameter_handler);


      NeutronDiffusionProblem<dim> neutron_diffusion_problem (parameters);
      neutron_diffusion_problem.run ();
    }
  catch (std::exception &exc)
    {
      std::cerr << std::endl << std::endl
                << "----------------------------------------------------"
                << std::endl;
      std::cerr << "Exception on processing: " << std::endl
                << exc.what() << std::endl
                << "Aborting!" << std::endl
                << "----------------------------------------------------"
                << std::endl;

      return 1;
    }
  catch (...)
    {
      std::cerr << std::endl << std::endl
                << "----------------------------------------------------"
                << std::endl;
      std::cerr << "Unknown exception!" << std::endl
                << "Aborting!" << std::endl
                << "----------------------------------------------------"
                << std::endl;
      return 1;
    }

  return 0;
}<|MERGE_RESOLUTION|>--- conflicted
+++ resolved
@@ -1219,31 +1219,13 @@
 
     // @sect5{Private member variables}
 
-<<<<<<< HEAD
-    // Next, we have a few member
-    // variables. In particular,
-    // these are (i) a reference to
-    // the parameter object (owned by
-    // the main function of this
-    // program, and passed to the
-    // constructor of this class),
-    // (ii) an object describing the
-    // material parameters for the
-    // number of energy groups
-    // requested in the input file,
-    // and (iii) the finite element
-    // to be used by all energy
-    // groups:
-    const Parameters  &parameters;
-=======
     // Next, we have a few member variables. In particular, these are (i) a
     // reference to the parameter object (owned by the main function of this
     // program, and passed to the constructor of this class), (ii) an object
     // describing the material parameters for the number of energy groups
     // requested in the input file, and (iii) the finite element to be used by
     // all energy groups:
-    const Parameters &parameters;
->>>>>>> 0e10720c
+    const Parameters  &parameters;
     const MaterialData material_data;
     FE_Q<dim>          fe;
 
