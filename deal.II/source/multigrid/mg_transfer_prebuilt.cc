//---------------------------------------------------------------------------
//    $Id$
//
//    Copyright (C) 2003, 2004, 2005, 2006, 2007, 2008, 2009, 2010, 2012 by the deal.II authors
//
//    This file is subject to QPL and may not be  distributed
//    without copyright and license information. Please refer
//    to the file deal.II/doc/license.html for the  text  and
//    further information on this license.
//
//---------------------------------------------------------------------------

#include <deal.II/base/logstream.h>
#include <deal.II/base/function.h>

#include <deal.II/lac/vector.h>
#include <deal.II/lac/block_vector.h>
#include <deal.II/lac/parallel_vector.h>
#include <deal.II/lac/parallel_block_vector.h>
#include <deal.II/lac/petsc_vector.h>
#include <deal.II/lac/petsc_block_vector.h>
#include <deal.II/lac/trilinos_vector.h>
#include <deal.II/lac/trilinos_block_vector.h>
#include <deal.II/lac/sparse_matrix.h>
#include <deal.II/lac/block_sparse_matrix.h>
#include <deal.II/lac/compressed_simple_sparsity_pattern.h>
#include <deal.II/grid/tria.h>
#include <deal.II/grid/tria_iterator.h>
#include <deal.II/dofs/dof_tools.h>
#include <deal.II/fe/fe.h>
#include <deal.II/multigrid/mg_dof_handler.h>
#include <deal.II/dofs/dof_accessor.h>
#include <deal.II/multigrid/mg_tools.h>
#include <deal.II/multigrid/mg_transfer.h>
#include <deal.II/multigrid/mg_transfer.templates.h>

DEAL_II_NAMESPACE_OPEN


template<class VECTOR>
MGTransferPrebuilt<VECTOR>::MGTransferPrebuilt ()
{}


template<class VECTOR>
MGTransferPrebuilt<VECTOR>::MGTransferPrebuilt (const ConstraintMatrix &c, const MGConstrainedDoFs &mg_c)
  :
  constraints(&c),
  mg_constrained_dofs(&mg_c)
{}

template <class VECTOR>
MGTransferPrebuilt<VECTOR>::~MGTransferPrebuilt ()
{}


template <class VECTOR>
void MGTransferPrebuilt<VECTOR>::prolongate (
  const unsigned int to_level,
  VECTOR            &dst,
  const VECTOR      &src) const
{
  Assert ((to_level >= 1) && (to_level<=prolongation_matrices.size()),
          ExcIndexRange (to_level, 1, prolongation_matrices.size()+1));

  prolongation_matrices[to_level-1]->vmult (dst, src);
}


template <class VECTOR>
void MGTransferPrebuilt<VECTOR>::restrict_and_add (
  const unsigned int   from_level,
  VECTOR       &dst,
  const VECTOR &src) const
{
  Assert ((from_level >= 1) && (from_level<=prolongation_matrices.size()),
          ExcIndexRange (from_level, 1, prolongation_matrices.size()+1));

  prolongation_matrices[from_level-1]->Tvmult_add (dst, src);
}


template <typename VECTOR>
template <int dim, int spacedim>
void MGTransferPrebuilt<VECTOR>::build_matrices (
<<<<<<< HEAD
  const MGDoFHandler<dim,spacedim>  &mg_dof)
=======
  const DoFHandler<dim,spacedim>  &mg_dof)
>>>>>>> 08b1d285
{
  const unsigned int n_levels      = mg_dof.get_tria().n_levels();
  const unsigned int dofs_per_cell = mg_dof.get_fe().dofs_per_cell;

  sizes.resize(n_levels);
  for (unsigned int l=0; l<n_levels; ++l)
    sizes[l] = mg_dof.n_dofs(l);

  // reset the size of the array of
  // matrices. call resize(0) first,
  // in order to delete all elements
  // and clear their memory. then
  // repopulate these arrays
  //
  // note that on resize(0), the
  // shared_ptr class takes care of
  // deleting the object it points to
  // by itself
  prolongation_matrices.resize (0);
  prolongation_sparsities.resize (0);

  for (unsigned int i=0; i<n_levels-1; ++i)
    {
      prolongation_sparsities.push_back
      (std_cxx1x::shared_ptr<typename internal::MatrixSelector<VECTOR>::Sparsity> (new typename internal::MatrixSelector<VECTOR>::Sparsity));
      prolongation_matrices.push_back
      (std_cxx1x::shared_ptr<typename internal::MatrixSelector<VECTOR>::Matrix> (new typename internal::MatrixSelector<VECTOR>::Matrix));
    }

  // two fields which will store the
  // indices of the multigrid dofs
  // for a cell and one of its children
  std::vector<unsigned int> dof_indices_parent (dofs_per_cell);
  std::vector<unsigned int> dof_indices_child (dofs_per_cell);

  // for each level: first build the sparsity
  // pattern of the matrices and then build the
  // matrices themselves. note that we only
  // need to take care of cells on the coarser
  // level which have children
  for (unsigned int level=0; level<n_levels-1; ++level)
    {

      // reset the dimension of the structure.
      // note that for the number of entries
      // per row, the number of parent dofs
      // coupling to a child dof is
      // necessary. this, of course, is the
      // number of degrees of freedom per
      // cell
      // increment dofs_per_cell
      // since a useless diagonal
      // element will be stored
      CompressedSimpleSparsityPattern csp (sizes[level+1],
                                           sizes[level]);
      std::vector<unsigned int> entries (dofs_per_cell);
      for (typename DoFHandler<dim,spacedim>::cell_iterator cell=mg_dof.begin(level);
           cell != mg_dof.end(level); ++cell)
        if (cell->has_children())
          {
            cell->get_mg_dof_indices (dof_indices_parent);

            Assert(cell->n_children()==GeometryInfo<dim>::max_children_per_cell,
                   ExcNotImplemented());
            for (unsigned int child=0; child<cell->n_children(); ++child)
              {
                // set an alias to the
                // prolongation matrix for
                // this child
                const FullMatrix<double> &prolongation
                  = mg_dof.get_fe().get_prolongation_matrix (child,
                                                             cell->refinement_case());

                Assert (prolongation.n() != 0, ExcNoProlongation());

                cell->child(child)->get_mg_dof_indices (dof_indices_child);

                // now tag the entries in the
                // matrix which will be used
                // for this pair of parent/child
                for (unsigned int i=0; i<dofs_per_cell; ++i)
                  {
                    entries.resize(0);
                    for (unsigned int j=0; j<dofs_per_cell; ++j)
                      if (prolongation(i,j) != 0)
                        entries.push_back (dof_indices_parent[j]);
                    csp.add_entries (dof_indices_child[i],
                                     entries.begin(), entries.end());
                  }
              }
          }

      prolongation_sparsities[level]->copy_from (csp);
      csp.reinit(0,0);
      prolongation_matrices[level]->reinit (*prolongation_sparsities[level]);

      // now actually build the matrices
      for (typename DoFHandler<dim,spacedim>::cell_iterator cell=mg_dof.begin(level);
           cell != mg_dof.end(level); ++cell)
        if (cell->has_children())
          {
            cell->get_mg_dof_indices (dof_indices_parent);

            Assert(cell->n_children()==GeometryInfo<dim>::max_children_per_cell,
                   ExcNotImplemented());
            for (unsigned int child=0; child<cell->n_children(); ++child)
              {
                // set an alias to the
                // prolongation matrix for
                // this child
                const FullMatrix<double> &prolongation
                  = mg_dof.get_fe().get_prolongation_matrix (child,
                                                             cell->refinement_case());

                cell->child(child)->get_mg_dof_indices (dof_indices_child);

                // now set the entries in the
                // matrix
                for (unsigned int i=0; i<dofs_per_cell; ++i)
                  prolongation_matrices[level]->set (dof_indices_child[i],
                                                     dofs_per_cell,
                                                     &dof_indices_parent[0],
                                                     &prolongation(i,0),
                                                     true);
              }
          }
    }


  // impose boundary conditions
  // but only in the column of
  // the prolongation matrix
  if (mg_constrained_dofs != 0)
    if (mg_constrained_dofs->set_boundary_values())
      {
        std::vector<unsigned int> constrain_indices;
        for (int level=n_levels-2; level>=0; --level)
          {
            if (mg_constrained_dofs->get_boundary_indices()[level].size() == 0)
              continue;

            // need to delete all the columns in the
            // matrix that are on the boundary. to achieve
            // this, create an array as long as there are
            // matrix columns, and find which columns we
            // need to filter away.
            constrain_indices.resize (0);
            constrain_indices.resize (prolongation_matrices[level]->n(), 0);
            std::set<unsigned int>::const_iterator dof
            = mg_constrained_dofs->get_boundary_indices()[level].begin(),
            endd = mg_constrained_dofs->get_boundary_indices()[level].end();
            for (; dof != endd; ++dof)
              constrain_indices[*dof] = 1;

            const unsigned int n_dofs = prolongation_matrices[level]->m();
            for (unsigned int i=0; i<n_dofs; ++i)
              {
                typename internal::MatrixSelector<VECTOR>::Matrix::iterator
                start_row = prolongation_matrices[level]->begin(i),
                end_row   = prolongation_matrices[level]->end(i);
                for (; start_row != end_row; ++start_row)
                  {
                    if (constrain_indices[start_row->column()] == 1)
                      start_row->value() = 0;
                  }
              }
          }
      }

  // to find the indices that describe the
  // relation between global dofs and local
  // numbering on the individual level, first
  // create a temp vector where the ith level
  // entry contains the respective global
  // entry. this gives a neat way to find those
  // indices. in a second step, actually build
  // the std::vector<std::pair<uint,uint> > that
  // only contains the active dofs on the
  // levels.

  copy_indices.resize(n_levels);
  std::vector<unsigned int> temp_copy_indices;
  std::vector<unsigned int> global_dof_indices (dofs_per_cell);
  std::vector<unsigned int> level_dof_indices  (dofs_per_cell);
  for (int level=mg_dof.get_tria().n_levels()-1; level>=0; --level)
    {
      copy_indices[level].clear();
      typename DoFHandler<dim,spacedim>::active_cell_iterator
      level_cell = mg_dof.begin_active(level);
      const typename DoFHandler<dim,spacedim>::active_cell_iterator
      level_end  = mg_dof.end_active(level);

      temp_copy_indices.resize (0);
      temp_copy_indices.resize (mg_dof.n_dofs(level), numbers::invalid_unsigned_int);

      // Compute coarse level right hand side
      // by restricting from fine level.
      for (; level_cell!=level_end; ++level_cell)
        {
          // get the dof numbers of
          // this cell for the global
          // and the level-wise
          // numbering
          level_cell->get_dof_indices(global_dof_indices);
          level_cell->get_mg_dof_indices (level_dof_indices);

          for (unsigned int i=0; i<dofs_per_cell; ++i)
            {
              if (mg_constrained_dofs != 0)
                {
                  if (!mg_constrained_dofs->at_refinement_edge(level,level_dof_indices[i]))
                    temp_copy_indices[level_dof_indices[i]] = global_dof_indices[i];
                }
              else
                temp_copy_indices[level_dof_indices[i]] = global_dof_indices[i];
            }
        }

      // now all the active dofs got a valid entry,
      // the other ones have an invalid entry. Count
      // the invalid entries and then resize the
      // copy_indices object. Then, insert the pairs
      // of global index and level index into
      // copy_indices.
      const unsigned int n_active_dofs =
        std::count_if (temp_copy_indices.begin(), temp_copy_indices.end(),
                       std::bind2nd(std::not_equal_to<unsigned int>(),
                                    numbers::invalid_unsigned_int));
      copy_indices[level].resize (n_active_dofs);
      unsigned int counter = 0;
      for (unsigned int i=0; i<temp_copy_indices.size(); ++i)
        if (temp_copy_indices[i] != numbers::invalid_unsigned_int)
          copy_indices[level][counter++] =
            std::pair<unsigned int, unsigned int> (temp_copy_indices[i], i);
      Assert (counter == n_active_dofs, ExcInternalError());
    }
}




// explicit instantiation
#include "mg_transfer_prebuilt.inst"


DEAL_II_NAMESPACE_CLOSE<|MERGE_RESOLUTION|>--- conflicted
+++ resolved
@@ -83,11 +83,7 @@
 template <typename VECTOR>
 template <int dim, int spacedim>
 void MGTransferPrebuilt<VECTOR>::build_matrices (
-<<<<<<< HEAD
-  const MGDoFHandler<dim,spacedim>  &mg_dof)
-=======
   const DoFHandler<dim,spacedim>  &mg_dof)
->>>>>>> 08b1d285
 {
   const unsigned int n_levels      = mg_dof.get_tria().n_levels();
   const unsigned int dofs_per_cell = mg_dof.get_fe().dofs_per_cell;
