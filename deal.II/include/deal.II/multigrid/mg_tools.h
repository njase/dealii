--- conflicted
+++ resolved
@@ -233,11 +233,7 @@
   void
   make_boundary_list (const DoFHandler<dim,spacedim>      &mg_dof,
                       const typename FunctionMap<dim>::type &function_map,
-<<<<<<< HEAD
                       std::vector<std::set<types::global_dof_index> > &boundary_indices,
-=======
-                      std::vector<std::set<unsigned int> >  &boundary_indices,
->>>>>>> 1823cca4
                       const ComponentMask                   &component_mask = ComponentMask());
 
   /**
@@ -306,11 +302,7 @@
   template <int dim, int spacedim>
   void
   extract_non_interface_dofs (const DoFHandler<dim,spacedim> &mg_dof_handler,
-<<<<<<< HEAD
                               std::vector<std::set<types::global_dof_index> > &non_interface_dofs);
-=======
-                              std::vector<std::set<unsigned int> >  &non_interface_dofs);
->>>>>>> 1823cca4
 }
 
 /* @} */
